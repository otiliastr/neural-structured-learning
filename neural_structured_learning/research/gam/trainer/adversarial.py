--- conflicted
+++ resolved
@@ -31,51 +31,18 @@
 
 
 def get_loss_vat(inputs, predictions, is_train, model, predictions_var_scope):
-<<<<<<< HEAD
-    """Computes the virtual adversarial loss for the provided inputs.
-
-    Args:
-        inputs: A batch of input features, where the batch is the first
-            dimension.
-        predictions: The logits predicted by a model on the provided inputs.
-        is_train: A boolean placeholder specifying if this is a training or
-            testing setting.
-        model: The model that generated the logits.
-        predictions_var_scope: Variable scope for obtaining the predictions.
-    Returns:
-        A float value representing the virtual adversarial loss.
-    """
-    r_vadv = generate_virtual_adversarial_perturbation(
-        inputs, predictions, model, predictions_var_scope, is_train=is_train)
-    predictions = tf.stop_gradient(predictions)
-    logit_p = predictions
-    new_inputs = tf.add(inputs, r_vadv)
-    with tf.variable_scope(
-            predictions_var_scope,  auxiliary_name_scope=False, reuse=True):
-        false_tensor = tf.constant(False, dtype=tf.bool)
-        encoding_m, _, _ = model.get_encoding_and_params(
-            inputs=new_inputs,
-            is_train=is_train,
-            update_batch_stats=false_tensor)
-        logit_m, _, _ = model.get_predictions_and_params(
-            encoding=encoding_m,
-            is_train=is_train,
-            update_batch_stats=false_tensor)
-    loss = kl_divergence_with_logit(logit_p, logit_m)
-    return tf.reduce_mean(loss)
-=======
   """Computes the virtual adversarial loss for the provided inputs.
 
   Args:
-    inputs: A batch of input features, where the batch is the first
-        dimension.
-    predictions: The logits predicted by a model on the provided inputs.
-    is_train: A boolean placeholder specifying if this is a training or
-        testing setting.
-    model: The model that generated the logits.
-    predictions_var_scope: Variable scope for obtaining the predictions.
+      inputs: A batch of input features, where the batch is the first
+          dimension.
+      predictions: The logits predicted by a model on the provided inputs.
+      is_train: A boolean placeholder specifying if this is a training or
+          testing setting.
+      model: The model that generated the logits.
+      predictions_var_scope: Variable scope for obtaining the predictions.
   Returns:
-    A float value representing the virtual adversarial loss.
+      A float value representing the virtual adversarial loss.
   """
   r_vadv = generate_virtual_adversarial_perturbation(
       inputs, predictions, model, predictions_var_scope, is_train=is_train)
@@ -84,90 +51,35 @@
   new_inputs = tf.add(inputs, r_vadv)
   with tf.variable_scope(
           predictions_var_scope,  auxiliary_name_scope=False, reuse=True):
+    false_tensor = tf.constant(False, dtype=tf.bool)
     encoding_m, _, _ = model.get_encoding_and_params(
         inputs=new_inputs,
         is_train=is_train,
-        update_batch_stats=False)
+        update_batch_stats=false_tensor)
     logit_m, _, _ = model.get_predictions_and_params(
         encoding=encoding_m,
-        is_train=is_train)
+        is_train=is_train,
+        update_batch_stats=false_tensor)
   loss = kl_divergence_with_logit(logit_p, logit_m)
   return tf.reduce_mean(loss)
->>>>>>> 25d945ae
 
 
 def generate_virtual_adversarial_perturbation(
         inputs, logits, model, predictions_var_scope, is_train=True):
-<<<<<<< HEAD
-    """Generates an adversarial perturbation for virtual adversarial training.
-
-    Args:
-        inputs: A batch of input features, where the batch is the first
-            dimension.
-        logits: The logits predicted by a model on the provided inputs.
-        model: The model that generated the logits.
-        predictions_var_scope: Variable scope for obtaining the predictions.
-        is_train: A boolean placeholder specifying if this is a training or
-            testing setting.
-
-    Returns:
-        A Tensor of the same shape as the inputs containing the adversarial
-        perturbation for these inputs.
-    """
-    d = tf.random_normal(shape=tf.shape(inputs))
-
-    for _ in range(num_power_iterations):
-        d = xi * get_normalized_vector(d)
-        logit_p = logits
-        with tf.variable_scope(
-                predictions_var_scope,  auxiliary_name_scope=False, reuse=True):
-            false_tensor = tf.constant(False, dtype=tf.bool)
-            encoding_m, _, _ = model.get_encoding_and_params(
-                inputs=d + inputs,
-                is_train=is_train,
-                update_batch_stats=false_tensor)
-            logit_m, _, _ = model.get_predictions_and_params(
-                encoding=encoding_m,
-                is_train=is_train,
-                update_batch_stats=false_tensor)
-        dist = kl_divergence_with_logit(logit_p, logit_m)
-        grad = tf.gradients(dist, [d], aggregation_method=2)[0]
-        d = tf.stop_gradient(grad)
-
-    r_vadv = get_normalized_vector(d)
-    if scale_r:
-        r_vadv *= get_normalizing_constant(inputs)
-    r_vadv *= epsilon
-    return r_vadv
-
-
-def logsoftmax(x):
-    """Implementation of softmax when the inputs are logits."""
-    xdev = x - tf.reduce_max(x, 1, keep_dims=True)
-    lsm = xdev - tf.log(tf.reduce_sum(tf.exp(xdev), 1, keep_dims=True))
-    return lsm
-
-
-def entropy_y_x(logit):
-    """Entropy term to add to VATENT."""
-    p = tf.nn.softmax(logit)
-    return tf.reduce_mean(
-        tf.nn.softmax_cross_entropy_with_logits_v2(labels=p, logits=logit))
-=======
   """Generates an adversarial perturbation for virtual adversarial training.
 
   Args:
-    inputs: A batch of input features, where the batch is the first
-        dimension.
-    logits: The logits predicted by a model on the provided inputs.
-    model: The model that generated the logits.
-    predictions_var_scope: Variable scope for obtaining the predictions.
-    is_train: A boolean placeholder specifying if this is a training or
-        testing setting.
+      inputs: A batch of input features, where the batch is the first
+          dimension.
+      logits: The logits predicted by a model on the provided inputs.
+      model: The model that generated the logits.
+      predictions_var_scope: Variable scope for obtaining the predictions.
+      is_train: A boolean placeholder specifying if this is a training or
+          testing setting.
 
   Returns:
-    A Tensor of the same shape as the inputs containing the adversarial
-    perturbation for these inputs.
+      A Tensor of the same shape as the inputs containing the adversarial
+      perturbation for these inputs.
   """
   d = tf.random_normal(shape=tf.shape(inputs))
 
@@ -176,13 +88,15 @@
     logit_p = logits
     with tf.variable_scope(
             predictions_var_scope,  auxiliary_name_scope=False, reuse=True):
+      false_tensor = tf.constant(False, dtype=tf.bool)
       encoding_m, _, _ = model.get_encoding_and_params(
           inputs=d + inputs,
           is_train=is_train,
-          update_batch_stats=False)
+          update_batch_stats=false_tensor)
       logit_m, _, _ = model.get_predictions_and_params(
           encoding=encoding_m,
-          is_train=is_train)
+          is_train=is_train,
+          update_batch_stats=false_tensor)
     dist = kl_divergence_with_logit(logit_p, logit_m)
     grad = tf.gradients(dist, [d], aggregation_method=2)[0]
     d = tf.stop_gradient(grad)
@@ -205,5 +119,4 @@
   """
   p = tf.nn.softmax(logits)
   return tf.reduce_mean(
-      tf.nn.softmax_cross_entropy_with_logits_v2(labels=p, logits=logits))
->>>>>>> 25d945ae
+      tf.nn.softmax_cross_entropy_with_logits_v2(labels=p, logits=logits))