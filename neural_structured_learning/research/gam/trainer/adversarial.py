--- conflicted
+++ resolved
@@ -46,15 +46,6 @@
   """Computes the virtual adversarial loss for the provided inputs.
 
   Args:
-<<<<<<< HEAD
-      inputs: A batch of input features, where the batch is the first
-          dimension.
-      predictions: The logits predicted by a model on the provided inputs.
-      is_train: A boolean placeholder specifying if this is a training or
-          testing setting.
-      model: The model that generated the logits.
-      predictions_var_scope: Variable scope for obtaining the predictions.
-=======
     inputs: A batch of input features, where the batch is the first dimension.
     predictions: The logits predicted by a model on the provided inputs.
     is_train: A boolean placeholder specifying if this is a training or testing
@@ -62,7 +53,6 @@
     model: The model that generated the logits.
     predictions_var_scope: Variable scope for obtaining the predictions.
 
->>>>>>> 6bf86e2b
   Returns:
       A float value representing the virtual adversarial loss.
   """
@@ -72,8 +62,7 @@
   logit_p = predictions
   new_inputs = tf.add(inputs, r_vadv)
   with tf.variable_scope(
-<<<<<<< HEAD
-          predictions_var_scope,  auxiliary_name_scope=False, reuse=True):
+      predictions_var_scope,  auxiliary_name_scope=False, reuse=True):
     false_tensor = tf.constant(False, dtype=tf.bool)
     encoding_m, _, _ = model.get_encoding_and_params(
         inputs=new_inputs,
@@ -83,13 +72,6 @@
         encoding=encoding_m,
         is_train=is_train,
         update_batch_stats=false_tensor)
-=======
-      predictions_var_scope, auxiliary_name_scope=False, reuse=True):
-    encoding_m, _, _ = model.get_encoding_and_params(
-        inputs=new_inputs, is_train=is_train, update_batch_stats=False)
-    logit_m, _, _ = model.get_predictions_and_params(
-        encoding=encoding_m, is_train=is_train)
->>>>>>> 6bf86e2b
   loss = kl_divergence_with_logit(logit_p, logit_m)
   return tf.reduce_mean(loss)
 
@@ -102,22 +84,12 @@
   """Generates an adversarial perturbation for virtual adversarial training.
 
   Args:
-<<<<<<< HEAD
-      inputs: A batch of input features, where the batch is the first
-          dimension.
-      logits: The logits predicted by a model on the provided inputs.
-      model: The model that generated the logits.
-      predictions_var_scope: Variable scope for obtaining the predictions.
-      is_train: A boolean placeholder specifying if this is a training or
-          testing setting.
-=======
     inputs: A batch of input features, where the batch is the first dimension.
     logits: The logits predicted by a model on the provided inputs.
     model: The model that generated the logits.
     predictions_var_scope: Variable scope for obtaining the predictions.
     is_train: A boolean placeholder specifying if this is a training or testing
       setting.
->>>>>>> 6bf86e2b
 
   Returns:
       A Tensor of the same shape as the inputs containing the adversarial
@@ -129,8 +101,7 @@
     d = xi * get_normalized_vector(d)
     logit_p = logits
     with tf.variable_scope(
-<<<<<<< HEAD
-            predictions_var_scope,  auxiliary_name_scope=False, reuse=True):
+        predictions_var_scope,  auxiliary_name_scope=False, reuse=True):
       false_tensor = tf.constant(False, dtype=tf.bool)
       encoding_m, _, _ = model.get_encoding_and_params(
           inputs=d + inputs,
@@ -140,13 +111,6 @@
           encoding=encoding_m,
           is_train=is_train,
           update_batch_stats=false_tensor)
-=======
-        predictions_var_scope, auxiliary_name_scope=False, reuse=True):
-      encoding_m, _, _ = model.get_encoding_and_params(
-          inputs=d + inputs, is_train=is_train, update_batch_stats=False)
-      logit_m, _, _ = model.get_predictions_and_params(
-          encoding=encoding_m, is_train=is_train)
->>>>>>> 6bf86e2b
     dist = kl_divergence_with_logit(logit_p, logit_m)
     grad = tf.gradients(dist, [d], aggregation_method=2)[0]
     d = tf.stop_gradient(grad)
