# Copyright 2019 Google LLC
#
# Licensed under the Apache License, Version 2.0 (the "License");
# you may not use this file except in compliance with the License.
# You may obtain a copy of the License at
#
#     https://www.apache.org/licenses/LICENSE-2.0
#
# Unless required by applicable law or agreed to in writing, software
# distributed under the License is distributed on an "AS IS" BASIS,
# WITHOUT WARRANTIES OR CONDITIONS OF ANY KIND, either express or implied.
# See the License for the specific language governing permissions and
# limitations under the License.
"""Trainer for classification models for Graph Agreement Models without a graph.

This class contains functionality that allows for training a classification
model to be used as part of Graph Agreement Models.
This implementation does not use a provided graph, but samples random pairs
of samples.
"""
import logging
import os

from gam.trainer.adversarial import entropy_y_x
from gam.trainer.adversarial import get_loss_vat
from gam.trainer.trainer_base import batch_iterator
from gam.trainer.trainer_base import Trainer

import numpy as np
import tensorflow as tf


class TrainerClassification(Trainer):
  """Trainer for the classifier component of a Graph Agreement Model.

  Attributes:
    model: A Model object that is used to provide the architecture of the
      classification model.
    is_train: A placeholder for a boolean value specyfing if the model is used
      for train or evaluation.
    data: A CotrainDataset object.
    trainer_agr: A TrainerAgreement or TrainerPerfectAgreement object.
    optimizer: Optimizer used for training the classification model.
    batch_size: Batch size for used when training and evaluating the
      classification model.
    gradient_clip: A float number representing the maximum gradient norm allowed
      if we do gradient clipping. If None, no gradient clipping is performed.
    min_num_iter: An integer representing the minimum number of iterations to
      train the classification model.
    max_num_iter: An integer representing the maximum number of iterations to
      train the classification model.
    num_iter_after_best_val: An integer representing the number of extra
      iterations to perform after improving the validation set accuracy.
    max_num_iter_cotrain: An integer representing the maximum number of cotrain
      iterations to train for.
    reg_weight_ll: A float representing the weight of the agreement loss term
      component of the classification model loss function, between
      labeled-labeled pairs of samples.
    reg_weight_lu: A float representing the weight of the agreement loss term
      component of the classification model loss function, between
      labeled-unlabeled pairs of samples.
    reg_weight_uu: A float representing the weight of the agreement loss term
      component of the classification model loss function, between
      unlabeled-unlabeled pairs of samples.
    num_pairs_reg: An integer representing the number of sample pairs of each
      type (LL, LU, UU) to include in each computation of the classification
      model loss.
    iter_cotrain: A Tensorflow variable containing the current cotrain
      iteration.
    reg_weight_vat: A float representing the weight of the virtual adversarial
      training (VAT) regularization loss in the classification model loss
      function.
    use_ent_min: A boolean specifying whether to use entropy regularization with
      VAT.
    enable_summaries: Boolean specifying whether to enable variable summaries.
    summary_step: Integer representing the summary step size.
    summary_dir: String representing the path to a directory where to save the
      variable summaries.
    logging_step: Integer representing the number of iterations after which we
      log the loss of the model.
    eval_step: Integer representing the number of iterations after which we
      evaluate the model.
    warm_start: Whether the model parameters are initialized at their best value
      in the previous cotrain iteration. If False, they are reinitialized.
      gradient_clip=None,
    abs_loss_chg_tol: A float representing the absolute tolerance for checking
      if the training loss has converged. If the difference between the current
      loss and previous loss is less than `abs_loss_chg_tol`, we count this
      iteration towards convergence (see `loss_chg_iter_below_tol`).
    rel_loss_chg_tol: A float representing the relative tolerance for checking
      if the training loss has converged. If the ratio between the current loss
      and previous loss is less than `rel_loss_chg_tol`, we count this iteration
      towards convergence (see `loss_chg_iter_below_tol`).
    loss_chg_iter_below_tol: An integer representing the number of consecutive
      iterations that pass the convergence criteria before stopping training.
    checkpoints_dir: Path to the folder where to store TensorFlow model
      checkpoints.
    weight_decay: Weight for the weight decay term in the classification model
      loss.
    weight_decay_schedule: Schedule how to adjust the classification weight
      decay weight after every cotrain iteration.
    penalize_neg_agr: Whether to not only encourage agreement between samples
      that the agreement model believes should have the same label, but also
      penalize agreement when two samples agree when the agreement model
      predicts they should disagree.
    first_iter_original:  A boolean specifying whether the first cotrain
      iteration trains the original classification model (with no agreement
      term).
    use_l2_clssif: Whether to use L2 loss for classification, as opposed to the
      whichever loss is specified in the provided model_cls.
    seed: Seed used by all the random number generators in this class.
    use_graph: Boolean specifying whether the agreement loss is applied to graph
      edges, as opposed to random pairs of samples.
  """

  def __init__(self,
               model,
               data,
               trainer_agr,
               optimizer,
               lr_initial,
               batch_size,
               min_num_iter,
               max_num_iter,
               num_iter_after_best_val,
               max_num_iter_cotrain,
               reg_weight_ll,
               reg_weight_lu,
               reg_weight_uu,
               num_pairs_reg,
               iter_cotrain,
               reg_weight_vat=0.0,
               use_ent_min=False,
               enable_summaries=False,
               summary_step=1,
               summary_dir=None,
               warm_start=False,
               gradient_clip=None,
               logging_step=1,
               eval_step=1,
               abs_loss_chg_tol=1e-10,
               rel_loss_chg_tol=1e-7,
               loss_chg_iter_below_tol=30,
               checkpoints_dir=None,
               weight_decay=None,
               weight_decay_schedule=None,
               penalize_neg_agr=False,
               first_iter_original=True,
               use_l2_classif=True,
               seed=None,
               lr_decay_steps=None,
               lr_decay_rate=None,
               use_graph=False):
    super(TrainerClassification, self).__init__(
        model=model,
        abs_loss_chg_tol=abs_loss_chg_tol,
        rel_loss_chg_tol=rel_loss_chg_tol,
        loss_chg_iter_below_tol=loss_chg_iter_below_tol)
    self.data = data
    self.trainer_agr = trainer_agr
    self.batch_size = batch_size
    self.min_num_iter = min_num_iter
    self.max_num_iter = max_num_iter
    self.num_iter_after_best_val = num_iter_after_best_val
    self.max_num_iter_cotrain = max_num_iter_cotrain
    self.enable_summaries = enable_summaries
    self.summary_step = summary_step
    self.summary_dir = summary_dir
    self.warm_start = warm_start
    self.gradient_clip = gradient_clip
    self.logging_step = logging_step
    self.eval_step = eval_step
    self.checkpoint_path = (
        os.path.join(checkpoints_dir, 'classif_best.ckpt')
        if checkpoints_dir is not None else None)
    self.weight_decay_initial = weight_decay
    self.weight_decay_schedule = weight_decay_schedule
    self.num_pairs_reg = num_pairs_reg
    self.reg_weight_ll = reg_weight_ll
    self.reg_weight_lu = reg_weight_lu
    self.reg_weight_uu = reg_weight_uu
    self.reg_weight_vat = reg_weight_vat
    self.use_ent_min = use_ent_min
    self.penalize_neg_agr = penalize_neg_agr
    self.use_l2_classif = use_l2_classif
    self.first_iter_original = first_iter_original
    self.iter_cotrain = iter_cotrain
    self.lr_initial = lr_initial
    self.lr_decay_steps = lr_decay_steps
    self.lr_decay_rate = lr_decay_rate
    self.use_graph = use_graph

    # Build TensorFlow graph.
    logging.info('Building classification TensorFlow graph...')

    # Create placeholders.
    # First obtain the features shape from the dataset, and append a batch_size
    # dimension to it (i.e., `None` to allow for variable batch size).
    features_shape = [None] + list(data.features_shape)
    input_features = tf.placeholder(
        tf.float32, shape=features_shape, name='input_features')
    input_features_unlabeled = tf.placeholder(
        tf.float32, shape=features_shape, name='input_features_unlabeled')
    input_labels = tf.placeholder(tf.int64, shape=(None,), name='input_labels')
    one_hot_labels = tf.one_hot(
        input_labels, data.num_classes, name='input_labels_one_hot')
    # Create a placeholder specifying if this is train time.
    is_train = tf.placeholder_with_default(False, shape=[], name='is_train')

    # Create variables and predictions.
    with tf.variable_scope('predictions'):
      encoding, variables_enc, reg_params_enc = (
          self.model.get_encoding_and_params(
            inputs=input_features,
<<<<<<< HEAD
            is_train=is_train,
            update_batch_stats=is_train))
=======
            is_train=is_train))
>>>>>>> 25d945ae
      self.variables = variables_enc
      self.reg_params = reg_params_enc
      predictions, variables_pred, reg_params_pred = (
          self.model.get_predictions_and_params(
              encoding=encoding,
<<<<<<< HEAD
              is_train=is_train,
              update_batch_stats=is_train))
=======
              is_train=is_train))
>>>>>>> 25d945ae
      self.variables.update(variables_pred)
      self.reg_params.update(reg_params_pred)
      normalized_predictions = self.model.normalize_predictions(predictions)
      predictions_var_scope = tf.get_variable_scope()

    # Create predictions on unlabeled data, which is only used for VAT loss.
    with tf.variable_scope("predictions", reuse=True):
      false_tensor = tf.constant(False, dtype=tf.bool)
      encoding_unlabeled, _, _ = self.model.get_encoding_and_params(
          inputs=input_features_unlabeled,
          is_train=is_train,
          update_batch_stats=false_tensor)
      predictions_unlabeled, _, _ = (
          self.model.get_predictions_and_params(
              encoding=encoding_unlabeled,
              is_train=is_train,
              update_batch_stats=false_tensor))

    # Create a variable for weight decay that may be updated.
    weight_decay_var, weight_decay_update = self._create_weight_decay_var(
        weight_decay, weight_decay_schedule)

    # Create counter for classification iterations.
    iter_cls_total, iter_cls_total_update = self._create_counter()

    # Create loss.
    with tf.name_scope('loss'):
      if self.use_l2_classif:
        loss_supervised = tf.square(one_hot_labels - normalized_predictions)
        loss_supervised = tf.reduce_sum(loss_supervised, axis=-1)
        loss_supervised = tf.reduce_mean(loss_supervised)
      else:
        loss_supervised = self.model.get_loss(
          predictions=predictions,
          targets=one_hot_labels,
          weight_decay=None)

      # Agreement regularization loss.
      loss_agr = self._get_agreement_reg_loss(data, is_train, features_shape)
      # If the first co-train iteration trains the original model (for
      # comparison purposes), then we do not add an agreement loss.
      if self.first_iter_original:
        loss_agr_weight = tf.cast(tf.greater(iter_cotrain, 0), tf.float32)
        loss_agr = loss_agr * loss_agr_weight

      # Weight decay loss.
      loss_reg = 0.0
      if weight_decay_var is not None:
        for var in self.reg_params.values():
          loss_reg += weight_decay_var * tf.nn.l2_loss(var)

      # Adversarial loss, in case we want to add VAT on top of GAM.
      loss_vat = get_loss_vat(
          input_features_unlabeled, predictions_unlabeled, is_train, model,
          predictions_var_scope)
      num_unlabeled = tf.shape(input_features_unlabeled)[0]
      loss_vat = tf.cond(tf.greater(num_unlabeled, 0),
                         lambda: loss_vat,
                         lambda: 0.0)
      if self.use_ent_min:
          # Use entropy minimization with VAT (i.e. VATENT).
          loss_ent = entropy_y_x(predictions_unlabeled)
          loss_vat = loss_vat + tf.cond(tf.greater(num_unlabeled, 0),
                                        lambda: loss_ent,
                                        lambda: 0.0)
      loss_vat = loss_vat * self.reg_weight_vat
      if self.first_iter_original:
          # Do not add the adversarial loss in the first iteration if
          # the first iteration trains the plain baseline model.
          weight_loss_vat = tf.cond(tf.greater(iter_cotrain, 0),
                                    lambda: 1.0,
                                    lambda: 0.0)
          loss_vat = loss_vat * weight_loss_vat

      # Total loss.
      loss_op = loss_supervised + loss_agr + loss_reg + loss_vat

    # Create accuracy.
    accuracy = tf.equal(tf.argmax(normalized_predictions, 1), input_labels)
    accuracy = tf.reduce_mean(tf.cast(accuracy, tf.float32))

    # Create Tensorboard summaries.
    if self.enable_summaries:
      summaries = [
          tf.summary.scalar('loss_supervised', loss_supervised),
          tf.summary.scalar('loss_agr', loss_agr),
          tf.summary.scalar('loss_reg', loss_reg),
          tf.summary.scalar('loss_total', loss_op)
      ]
      self.summary_op = tf.summary.merge(summaries)

    # Create learning rate schedule and optimizer.
    self.global_step = tf.train.get_or_create_global_step()
    if self.lr_decay_steps is not None and self.lr_decay_rate is not None:
      self.lr = tf.train.exponential_decay(
          self.lr_initial,
          self.global_step,
          self.lr_decay_steps,
          self.lr_decay_rate,
          staircase=True)
      self.optimizer = optimizer(self.lr)
    else:
      self.optimizer = optimizer(lr_initial)

    # Get trainable variables and compute gradients.
    grads_and_vars = self.optimizer.compute_gradients(
        loss_op,
        tf.trainable_variables(scope=tf.get_default_graph().get_name_scope()))
    # Clip gradients.
    if self.gradient_clip:
      variab = [elem[1] for elem in grads_and_vars]
      gradients = [elem[0] for elem in grads_and_vars]
      gradients, _ = tf.clip_by_global_norm(gradients, self.gradient_clip)
      grads_and_vars = tuple(zip(gradients, variab))
    with tf.control_dependencies(
        tf.get_collection(
            tf.GraphKeys.UPDATE_OPS,
            scope=tf.get_default_graph().get_name_scope())):
      train_op = self.optimizer.apply_gradients(
          grads_and_vars, global_step=self.global_step)

    # Create a saver for model variables.
    trainable_vars = [v for _, v in grads_and_vars]

    # Put together the subset of variables to save and restore from the best
    # validation accuracy as we train the agreement model in one cotrain round.
    vars_to_save = trainable_vars + []
    if isinstance(weight_decay_var, tf.Variable):
      vars_to_save.append(weight_decay_var)
    saver = tf.train.Saver(vars_to_save)

    # Put together all variables that need to be saved in case the process is
    # interrupted and needs to be restarted.
    self.vars_to_save = [iter_cls_total, self.global_step]
    if isinstance(weight_decay_var, tf.Variable):
      self.vars_to_save.append(weight_decay_var)
    if self.warm_start:
      self.vars_to_save.extend([v for v in self.variables])

    # More variables to be initialized after the session is created.
    self.is_initialized = False

    self.rng = np.random.RandomState(seed)
    self.input_features = input_features
    self.input_features_unlabeled = input_features_unlabeled
    self.input_labels = input_labels
    self.predictions = predictions
    self.normalized_predictions = normalized_predictions
    self.weight_decay_var = weight_decay_var
    self.weight_decay_update = weight_decay_update
    self.iter_cls_total = iter_cls_total
    self.iter_cls_total_update = iter_cls_total_update
    self.accuracy = accuracy
    self.train_op = train_op
    self.loss_op = loss_op
    self.saver = saver
    self.batch_size_actual = tf.shape(self.predictions)[0]
    self.reset_optimizer = tf.variables_initializer(self.optimizer.variables())
    self.is_train = is_train

  def _create_weight_decay_var(self, weight_decay_initial,
                               weight_decay_schedule):
    """Creates a weight decay variable that can be updated using a schedule."""
    weight_decay_var = None
    weight_decay_update = None
    if weight_decay_schedule is None:
      if weight_decay_initial is not None:
        weight_decay_var = tf.constant(
            weight_decay_initial, dtype=tf.float32, name='weight_decay')
      else:
        weight_decay_var = None
    elif weight_decay_schedule == 'linear':
      weight_decay_var = tf.get_variable(
          name='weight_decay',
          initializer=tf.constant(
              weight_decay_initial, name='weight_decay_initial'),
          use_resource=True,
          trainable=False)
      update_rate = weight_decay_initial / float(self.max_num_iter_cotrain)
      weight_decay_update = weight_decay_var.assign_sub(update_rate)
    return weight_decay_var, weight_decay_update

  def _create_counter(self):
    """Creates a cummulative iteration counter for all classification steps."""
    iter_cls_total = tf.get_variable(
        name='iter_cls_total',
        initializer=tf.constant(0, name='iter_cls_total'),
        use_resource=True,
        trainable=False)
    iter_cls_total_update = iter_cls_total.assign_add(1)
    return iter_cls_total, iter_cls_total_update

  def _get_agreement_reg_loss(self, data, is_train, features_shape):
    """Computes the regularization loss coming from the agreement term.

    This is calculated using the following idea: we incur a loss for pairs of
    samples that should have the same label, but for which the predictions of
    the classification model are not equal. The loss incured by each pair is
    proportionate to the distance between the two predictions, as well as the
    confidence we have that they should agree.

    In the case of pairs where both samples are labeled (LL), the agreement
    confidence is 1.0. When at least one sample is unlabeled (LU, UU), then we
    use the agreement model to estimate this confidence.

    Note that for the pairs where a label is available, we can compute this loss
    wrt. the actual label, instead of the classifier predictions. However, when
    both samples are labeled (LL), for one of them we use the prediction and for
    the other the true label -- otherwise there are no gradients to proagate.

    Arguments:
      data: A CotrainDataset object.
      is_train: A placeholder for a boolean that specifies if this is function
        is called as part of model training or inference.
      features_shape: A tuple of integers containing the number of features in
        each dimension of the inputs, not including batch size.

    Returns:
      The computed agreement loss op.
    """
    # Select num_pairs_reg pairs of samples from each category LL, LU, UU.
    # for which to do the regularization.
    indices_lu_left = tf.placeholder(dtype=tf.int64, shape=(None,))
    indices_lu_right = tf.placeholder(dtype=tf.int64, shape=(None,))
    indices_uu_left = tf.placeholder(dtype=tf.int64, shape=(None,))
    indices_uu_right = tf.placeholder(dtype=tf.int64, shape=(None,))

    features_ll_right = tf.placeholder(dtype=tf.float32, shape=features_shape)
    features_lu_left = tf.placeholder(dtype=tf.float32, shape=features_shape)
    features_lu_right = tf.placeholder(dtype=tf.float32, shape=features_shape)
    features_uu_left = tf.placeholder(dtype=tf.float32, shape=features_shape)
    features_uu_right = tf.placeholder(dtype=tf.float32, shape=features_shape)

    labels_ll_left_idx = tf.placeholder(dtype=tf.int64, shape=(None,))
    labels_ll_right_idx = tf.placeholder(dtype=tf.int64, shape=(None,))
    labels_lu_left_idx = tf.placeholder(dtype=tf.int64, shape=(None,))

    labels_ll_left = tf.one_hot(labels_ll_left_idx, data.num_classes)
    labels_lu_left = tf.one_hot(labels_lu_left_idx, data.num_classes)

    with tf.variable_scope('predictions', reuse=True):
      false_tensor = tf.constant(False, dtype=tf.bool)
      encoding, _, _ = self.model.get_encoding_and_params(
          inputs=features_ll_right, is_train=is_train,
          update_batch_stats=false_tensor)
      predictions_ll_right, _, _ = self.model.get_predictions_and_params(
          encoding=encoding, is_train=is_train, update_batch_stats=false_tensor)
      predictions_ll_right = self.model.normalize_predictions(
          predictions_ll_right)

      encoding, _, _ = self.model.get_encoding_and_params(
          inputs=features_lu_right, is_train=is_train,
          update_batch_stats=false_tensor)
      predictions_lu_right, _, _ = self.model.get_predictions_and_params(
          encoding=encoding, is_train=is_train, update_batch_stats=false_tensor)
      predictions_lu_right = self.model.normalize_predictions(
          predictions_lu_right)

      encoding, _, _ = self.model.get_encoding_and_params(
          inputs=features_uu_left, is_train=is_train,
          update_batch_stats=false_tensor)
      predictions_uu_left, _, _ = self.model.get_predictions_and_params(
          encoding=encoding, is_train=is_train, update_batch_stats=false_tensor)
      predictions_uu_left = self.model.normalize_predictions(
          predictions_uu_left)

      encoding, _, _ = self.model.get_encoding_and_params(
          inputs=features_uu_right, is_train=is_train,
          update_batch_stats=false_tensor)
      predictions_uu_right, _, _ = self.model.get_predictions_and_params(
          encoding=encoding, is_train=is_train, update_batch_stats=false_tensor)
      predictions_uu_right = self.model.normalize_predictions(
          predictions_uu_right)

    # Compute Euclidean distance between the label distributions that the
    # classification model predicts for the src and tgt of each pair.
    # Stop gradients need to be added
    # The case where there are no more uu or lu
    # edges at the end of training, so the shapes don't match needs fixing.
    left = tf.concat((labels_ll_left, labels_lu_left, predictions_uu_left),
                     axis=0)
    right = tf.concat(
        (predictions_ll_right, predictions_lu_right, predictions_uu_right),
        axis=0)
    dists = tf.reduce_sum(tf.square(left - right), axis=-1)

    # Estimate a weight for each distance, depending on the predictions
    # of the agreement model. For the labeled samples, we can use the actual
    # agreement between the labels, no need to estimate.
    agreement_ll = tf.cast(
        tf.equal(labels_ll_left_idx, labels_ll_right_idx), dtype=tf.float32)
    _, agreement_lu, _, _ = self.trainer_agr.create_agreement_prediction(
        src_features=features_lu_left,
        tgt_features=features_lu_right,
        is_train=is_train,
        src_indices=indices_lu_left,
        tgt_indices=indices_lu_right)
    _, agreement_uu, _, _ = self.trainer_agr.create_agreement_prediction(
        src_features=features_uu_left,
        tgt_features=features_uu_right,
        is_train=is_train,
        src_indices=indices_uu_left,
        tgt_indices=indices_uu_right)
    agreement = tf.concat((agreement_ll, agreement_lu, agreement_uu), axis=0)
    if self.penalize_neg_agr:
      # Since the agreement is predicting scores between [0, 1], anything
      # under 0.5 should represent disagreement. Therefore, we want to encourage
      # agreement whenever the score is > 0.5, otherwise don't incur any loss.
      agreement = tf.nn.relu(agreement - 0.5)

    # Create a Tensor containing the weights assigned to each pair in the
    # agreement regularization loss, depending on how many samples in the pair
    # were labeled. This weight can be either reg_weight_ll, reg_weight_lu,
    # or reg_weight_uu.
    num_ll = tf.shape(predictions_ll_right)[0]
    num_lu = tf.shape(predictions_lu_right)[0]
    num_uu = tf.shape(predictions_uu_left)[0]
    weights = tf.concat(
        (self.reg_weight_ll * tf.ones(num_ll,), self.reg_weight_lu *
         tf.ones(num_lu,), self.reg_weight_uu * tf.ones(num_uu,)),
        axis=0)

    # Scale each distance by its agreement weight and regularzation weight.
    loss = tf.reduce_mean(dists * weights * agreement)

    self.indices_lu_left = indices_lu_left
    self.indices_lu_right = indices_lu_right
    self.indices_uu_left = indices_uu_left
    self.indices_uu_right = indices_uu_right
    self.features_ll_right = features_ll_right
    self.features_lu_left = features_lu_left
    self.features_lu_right = features_lu_right
    self.features_uu_left = features_uu_left
    self.features_uu_right = features_uu_right
    self.labels_ll_left = labels_ll_left_idx
    self.labels_ll_right = labels_ll_right_idx
    self.labels_lu_left = labels_lu_left_idx
    self.agreement_lu = agreement_lu

    return loss

  def _construct_feed_dict(self,
                           data_iterator,
                           split,
                           pair_ll_iterator=None,
                           pair_lu_iterator=None,
                           pair_uu_iterator=None,
                           data_iterator_unlabeled=None):
    """Construct feed dictionary."""
    try:
      input_indices = next(data_iterator)
      # Select the labels. Use the true, correct labels, at test time, and the
      # self-labeled ones at train time.
      labels = (
          self.data.get_original_labels(input_indices)
          if split == 'test' else self.data.get_labels(input_indices))
      feed_dict = {
          self.input_features: self.data.get_features(input_indices),
          self.input_labels: labels,
          self.is_train: split == 'train'
      }
      if data_iterator_unlabeled is not None:
        # This is not None only when using VAT regularization.
        try:
            input_indices = next(data_iterator_unlabeled)
            input_features = self.data.get_features(input_indices)
        except StopIteration:
            input_features = np.zeros([0] + list(self.data.features_shape))
        feed_dict.update({self.input_features_unlabeled: input_features})
      if pair_ll_iterator is not None:
        _, _, _, features_tgt, labels_src, labels_tgt = next(pair_ll_iterator)
        feed_dict.update({
            self.features_ll_right: features_tgt,
            self.labels_ll_left: labels_src,
            self.labels_ll_right: labels_tgt
        })
      if pair_lu_iterator is not None:
        indices_src, indices_tgt, features_src, features_tgt, labels_src, _ = (
            next(pair_lu_iterator))
        feed_dict.update({
            self.indices_lu_left: indices_src,
            self.indices_lu_right: indices_tgt,
            self.features_lu_left: features_src,
            self.features_lu_right: features_tgt,
            self.labels_lu_left: labels_src
        })
      if pair_uu_iterator is not None:
        indices_src, indices_tgt, features_src, features_tgt, _, _ = next(
            pair_uu_iterator)
        feed_dict.update({
            self.indices_uu_left: indices_src,
            self.indices_uu_right: indices_tgt,
            self.features_uu_left: features_src,
            self.features_uu_right: features_tgt
        })
      return feed_dict
    except StopIteration:
      # If the iterator has finished, return None.
      return None

  def pair_iterator(self, src_indices, tgt_indices, batch_size, data):
    """Iterator over pairs of samples.

    The first element of the pair is selected from the src_indices, and the
    second element is selected from tgt_indices.

    Arguments:
      src_indices: Numpy array containing the indices available for the source
        node.
      tgt_indices: Numpy array containing the indices available for the tgt
        node.
      batch_size: An integer representing the desired batch size.
      data: A CotrainDataset object used to extract the features and labels.

    Yields:
      indices_src, indices_tgt, features_src, features_tgt, labels_src,
      labels_tgt
    """

    def _select_from_pool(indices):
      """Selects batch_size indices from the provided list."""
      num_indices = len(indices)
      if num_indices > 0:
        idxs = self.rng.randint(0, high=num_indices, size=(batch_size,))
        indices_batch = indices[idxs]
        features_batch = data.get_features(indices_batch)
        labels_batch = data.get_labels(indices_batch)
      else:
        features_shape = [0] + list(data.features_shape)
        indices_batch = np.zeros(shape=(0,), dtype=np.int64)
        features_batch = np.zeros(shape=features_shape, dtype=np.float32)
        labels_batch = np.zeros(shape=(0,), dtype=np.int64)
      return indices_batch, features_batch, labels_batch

    while True:
      indices_src, features_src, labels_src = _select_from_pool(src_indices)
      indices_tgt, features_tgt, labels_tgt = _select_from_pool(tgt_indices)
      yield (indices_src, indices_tgt, features_src, features_tgt, labels_src,
             labels_tgt)

  def edge_iterator(self, data, batch_size, labeling):
    """An iterator over graph edges.

    Args:
      data: A CotrainDataset object used to extract the features and labels.
      batch_size:  An integer representing the desired batch size.
      labeling: A string which can be `ll`, `lu` or `uu`, that is used to
        represent the type of edges to return, where `ll` refers to
        labeled-labeled, `lu` refers to labeled-unlabeled, and `uu` refers to
        unlabeled-unlabeled.

    Yields:
      indices_src, indices_tgt, features_src, features_tgt, labels_src,
      labels_tgt
    """
    if labeling == 'll':
      edges = data.get_edges(
          src_labeled=True, tgt_labeled=True, label_must_match=True)
    elif labeling == 'lu':
      edges = (
          data.get_edges(src_labeled=True, tgt_labeled=False) +
          data.get_edges(src_labeled=False, tgt_labeled=True))
    elif labeling == 'uu':
      edges = data.get_edges(src_labeled=False, tgt_labeled=False)
    else:
      raise ValueError('Unsupported value for parameter `labeling`.')

    if not edges:
      indices = np.zeros(shape=(0,), dtype=np.int32)
      features = np.zeros(
          shape=[
              0,
          ] + list(data.features_shape), dtype=np.float32)
      labels = np.zeros(shape=(0,), dtype=np.int64)
      while True:
        yield (indices, indices, features, features, labels, labels)

    edges = np.stack([(e.src, e.tgt) for e in edges])
    iterator = batch_iterator(
        inputs=edges,
        batch_size=batch_size,
        shuffle=True,
        allow_smaller_batch=False,
        repeat=True)

    for edge in iterator:
      indices_src = edge[:, 0]
      indices_tgt = edge[:, 1]
      features_src = data.get_features(indices_src)
      features_tgt = data.get_features(indices_tgt)
      labels_src = data.get_labels(indices_src)
      labels_tgt = data.get_labels(indices_tgt)
      yield (indices_src, indices_tgt, features_src, features_tgt, labels_src,
             labels_tgt)

  def _evaluate(self, indices, split, session, summary_writer):
    """Evaluates the samples with the provided indices."""
    data_iterator_val = batch_iterator(
        indices,
        batch_size=self.batch_size,
        shuffle=False,
        allow_smaller_batch=True,
        repeat=False)
    feed_dict_val = self._construct_feed_dict(data_iterator_val, split)
    cummulative_acc = 0.0
    num_samples = 0
    while feed_dict_val is not None:
      val_acc, batch_size_actual = session.run(
          (self.accuracy, self.batch_size_actual), feed_dict=feed_dict_val)
      cummulative_acc += val_acc * batch_size_actual
      num_samples += batch_size_actual
      feed_dict_val = self._construct_feed_dict(data_iterator_val, split)
    if num_samples > 0:
      cummulative_acc /= num_samples

    if self.enable_summaries:
      summary = tf.Summary()
      summary.value.add(
          tag='ClassificationModel/' + split + '_acc',
          simple_value=cummulative_acc)
      iter_cls_total = session.run(self.iter_cls_total)
      summary_writer.add_summary(summary, iter_cls_total)
      summary_writer.flush()

    return cummulative_acc

  def train(self, data, session=None, **kwargs):
    """Train the classification model on the provided dataset.

    Arguments:
      data: A CotrainDataset object.
      session: A TensorFlow session or None.
      **kwargs: Other keyword arguments.

    Returns:
      best_test_acc: A float representing the test accuracy at the iteration
        where the validation accuracy is maximum.
      best_val_acc: A float representing the best validation accuracy.
    """
    summary_writer = kwargs['summary_writer']
    logging.info('Training classifier...')

    if not self.is_initialized:
      self.is_initialized = True
    else:
      if self.weight_decay_update is not None:
        session.run(self.weight_decay_update)
        logging.info('New weight decay value:  %f',
                     session.run(self.weight_decay_var))
      # Reset the optimizer state (e.g., momentum).
      session.run(self.reset_optimizer)

    if not self.warm_start:
      # Re-initialize variables.
      initializers = [v.initializer for v in self.variables.values()]
      initializers.append(self.global_step.initializer)
      session.run(initializers)

    # Construct data iterator.
    logging.info('Training classifier with %d samples...', data.num_train())
    train_indices = data.get_indices_train()
    unlabeled_indices = data.get_indices_unlabeled()
    val_indices = data.get_indices_val()
    test_indices = data.get_indices_test()
    # Create an iterator for labeled samples for the supervised term.
    data_iterator_train = batch_iterator(
        train_indices,
        batch_size=self.batch_size,
        shuffle=True,
        allow_smaller_batch=False,
        repeat=True)
    # Create an iterator for unlabeled samples for the VAT loss term.
    data_iterator_unlabeled = batch_iterator(
        unlabeled_indices,
        batch_size=self.batch_size,
        shuffle=True,
        allow_smaller_batch=False,
        repeat=True)
    # Create iterators for ll, lu, uu pairs of samples for the agreement term.
    if self.use_graph:
      pair_ll_iterator = self.edge_iterator(
          data, batch_size=self.num_pairs_reg, labeling='ll')
      pair_lu_iterator = self.edge_iterator(
          data, batch_size=self.num_pairs_reg, labeling='lu')
      pair_uu_iterator = self.edge_iterator(
          data, batch_size=self.num_pairs_reg, labeling='uu')
    else:
      pair_ll_iterator = self.pair_iterator(train_indices, train_indices,
                                            self.num_pairs_reg, data)
      pair_lu_iterator = self.pair_iterator(train_indices, unlabeled_indices,
                                            self.num_pairs_reg, data)
      pair_uu_iterator = self.pair_iterator(unlabeled_indices,
                                            unlabeled_indices,
                                            self.num_pairs_reg, data)

    step = 0
    iter_below_tol = 0
    min_num_iter = self.min_num_iter
    has_converged = step >= self.max_num_iter
    prev_loss_val = np.inf
    best_test_acc = -1
    best_val_acc = -1
    checkpoint_saved = False
    while not has_converged:
      feed_dict = self._construct_feed_dict(
          data_iterator=data_iterator_train,
          split='train',
          pair_ll_iterator=pair_ll_iterator,
          pair_lu_iterator=pair_lu_iterator,
          pair_uu_iterator=pair_uu_iterator,
          data_iterator_unlabeled=data_iterator_unlabeled)
      if self.enable_summaries and step % self.summary_step == 0:
        loss_val, summary, iter_cls_total, _ = session.run(
            [self.loss_op, self.summary_op, self.iter_cls_total, self.train_op],
            feed_dict=feed_dict)
        summary_writer.add_summary(summary, iter_cls_total)
        summary_writer.flush()
      else:
        loss_val, _ = session.run(
          (self.loss_op, self.train_op), feed_dict=feed_dict)

      # Log the loss, if necessary.
      if step % self.logging_step == 0:
        logging.info('Classification step %6d | Loss: %10.4f', step, loss_val)

      # Evaluate, if necessary.
      if step % self.eval_step == 0:
        val_acc = self._evaluate(val_indices, 'val', session, summary_writer)
        test_acc = self._evaluate(test_indices, 'test', session, summary_writer)

        if step % self.logging_step == 0 or val_acc > best_val_acc:
          logging.info(
              'Classification step %6d | Loss: %10.4f | val_acc: %10.4f | '
              'test_acc: %10.4f', step, loss_val, val_acc, test_acc)
        if val_acc > best_val_acc:
          best_val_acc = val_acc
          best_test_acc = test_acc
          if self.checkpoint_path:
            self.saver.save(
                session, self.checkpoint_path, write_meta_graph=False)
            checkpoint_saved = True
          # Go for at least num_iter_after_best_val more iterations.
          min_num_iter = max(self.min_num_iter,
                             step + self.num_iter_after_best_val)
          logging.info(
              'Achieved best validation. '
              'Extending to at least %d iterations...', min_num_iter)

      step += 1
      has_converged, iter_below_tol = self.check_convergence(
          prev_loss_val,
          loss_val,
          step,
          self.max_num_iter,
          iter_below_tol,
          min_num_iter=min_num_iter)
      session.run(self.iter_cls_total_update)
      prev_loss_val = loss_val

    # Return to the best model.
    if checkpoint_saved:
      logging.info('Restoring best model...')
      self.saver.restore(session, self.checkpoint_path)

    return best_test_acc, best_val_acc

  def predict(self, session, indices, is_train):
    """Make predictions for the provided sample indices."""
    num_inputs = len(indices)
    idx_start = 0
    predictions = []
    while idx_start < num_inputs:
      idx_end = min(idx_start + self.batch_size, num_inputs)
      batch_indices = indices[idx_start:idx_end]
      input_features = self.data.get_features(batch_indices)
      batch_predictions = session.run(
          self.normalized_predictions,
          feed_dict={
              self.input_features: input_features,
              self.is_train: is_train
          })
      predictions.append(batch_predictions)
      idx_start = idx_end
    if not predictions:
      return np.zeros((0, self.data.num_classes), dtype=np.float32)
    return np.concatenate(predictions, axis=0)


class TrainerPerfectClassification(Trainer):
  """Trainer for a classifier that always predicts the correct value."""

  def __init__(self, data):
    self.data = data
    self.vars_to_save = []

  def train(self, unused_data, unused_session=None, **unused_kwargs):
    logging.info('Perfect classifier, no need to train...')
    return 1.0, 1.0

  def predict(self, unused_session, indices_unlabeled, **unused_kwargs):
    labels = self.data.get_original_labels(indices_unlabeled)
    num_samples = len(indices_unlabeled)
    predictions = np.zeros((num_samples, self.data.num_classes))
    predictions[np.arange(num_samples), labels] = 1.0
    return predictions<|MERGE_RESOLUTION|>--- conflicted
+++ resolved
@@ -212,23 +212,15 @@
       encoding, variables_enc, reg_params_enc = (
           self.model.get_encoding_and_params(
             inputs=input_features,
-<<<<<<< HEAD
             is_train=is_train,
             update_batch_stats=is_train))
-=======
-            is_train=is_train))
->>>>>>> 25d945ae
       self.variables = variables_enc
       self.reg_params = reg_params_enc
       predictions, variables_pred, reg_params_pred = (
           self.model.get_predictions_and_params(
               encoding=encoding,
-<<<<<<< HEAD
               is_train=is_train,
               update_batch_stats=is_train))
-=======
-              is_train=is_train))
->>>>>>> 25d945ae
       self.variables.update(variables_pred)
       self.reg_params.update(reg_params_pred)
       normalized_predictions = self.model.normalize_predictions(predictions)
