# Copyright 2019 Google LLC
#
# Licensed under the Apache License, Version 2.0 (the "License");
# you may not use this file except in compliance with the License.
# You may obtain a copy of the License at
#
#     https://www.apache.org/licenses/LICENSE-2.0
#
# Unless required by applicable law or agreed to in writing, software
# distributed under the License is distributed on an "AS IS" BASIS,
# WITHOUT WARRANTIES OR CONDITIONS OF ANY KIND, either express or implied.
# See the License for the specific language governing permissions and
# limitations under the License.
"""Trainer for classification models for Graph Agreement Models without a graph.

This class contains functionality that allows for training a classification
model to be used as part of Graph Agreement Models.
This implementation does not use a provided graph, but samples random pairs
of samples.
"""
import logging
import os

from gam.trainer.adversarial import entropy_y_x
from gam.trainer.adversarial import get_loss_vat
from gam.trainer.trainer_base import batch_iterator
from gam.trainer.trainer_base import Trainer

import numpy as np
import tensorflow as tf


class TrainerClassification(Trainer):
  """Trainer for the classifier component of a Graph Agreement Model.

  Attributes:
    model: A Model object that is used to provide the architecture of the
      classification model.
    is_train: A placeholder for a boolean value specyfing if the model is used
      for train or evaluation.
    data: A CotrainDataset object.
    trainer_agr: A TrainerAgreement or TrainerPerfectAgreement object.
    optimizer: Optimizer used for training the classification model.
    batch_size: Batch size for used when training and evaluating the
      classification model.
    gradient_clip: A float number representing the maximum gradient norm allowed
      if we do gradient clipping. If None, no gradient clipping is performed.
    min_num_iter: An integer representing the minimum number of iterations to
      train the classification model.
    max_num_iter: An integer representing the maximum number of iterations to
      train the classification model.
    num_iter_after_best_val: An integer representing the number of extra
      iterations to perform after improving the validation set accuracy.
    max_num_iter_cotrain: An integer representing the maximum number of cotrain
      iterations to train for.
    reg_weight_ll: A float representing the weight of the agreement loss term
      component of the classification model loss function, between
      labeled-labeled pairs of samples.
    reg_weight_lu: A float representing the weight of the agreement loss term
      component of the classification model loss function, between
      labeled-unlabeled pairs of samples.
    reg_weight_uu: A float representing the weight of the agreement loss term
      component of the classification model loss function, between
      unlabeled-unlabeled pairs of samples.
    num_pairs_reg: An integer representing the number of sample pairs of each
      type (LL, LU, UU) to include in each computation of the classification
      model loss.
    iter_cotrain: A Tensorflow variable containing the current cotrain
      iteration.
    reg_weight_vat: A float representing the weight of the virtual adversarial
      training (VAT) regularization loss in the classification model loss
      function.
    use_ent_min: A boolean specifying whether to use entropy regularization with
      VAT.
    enable_summaries: Boolean specifying whether to enable variable summaries.
    summary_step: Integer representing the summary step size.
    summary_dir: String representing the path to a directory where to save the
      variable summaries.
    logging_step: Integer representing the number of iterations after which we
      log the loss of the model.
    eval_step: Integer representing the number of iterations after which we
      evaluate the model.
    warm_start: Whether the model parameters are initialized at their best value
      in the previous cotrain iteration. If False, they are reinitialized.
      gradient_clip=None,
    abs_loss_chg_tol: A float representing the absolute tolerance for checking
      if the training loss has converged. If the difference between the current
      loss and previous loss is less than `abs_loss_chg_tol`, we count this
      iteration towards convergence (see `loss_chg_iter_below_tol`).
    rel_loss_chg_tol: A float representing the relative tolerance for checking
      if the training loss has converged. If the ratio between the current loss
      and previous loss is less than `rel_loss_chg_tol`, we count this iteration
      towards convergence (see `loss_chg_iter_below_tol`).
    loss_chg_iter_below_tol: An integer representing the number of consecutive
      iterations that pass the convergence criteria before stopping training.
    checkpoints_dir: Path to the folder where to store TensorFlow model
      checkpoints.
    weight_decay: Weight for the weight decay term in the classification model
      loss.
    weight_decay_schedule: Schedule how to adjust the classification weight
      decay weight after every cotrain iteration.
    penalize_neg_agr: Whether to not only encourage agreement between samples
      that the agreement model believes should have the same label, but also
      penalize agreement when two samples agree when the agreement model
      predicts they should disagree.
    first_iter_original:  A boolean specifying whether the first cotrain
      iteration trains the original classification model (with no agreement
      term).
    use_l2_classif: Whether to use L2 loss for classification, as opposed to the
      whichever loss is specified in the provided model_cls.
    seed: Seed used by all the random number generators in this class.
    use_graph: Boolean specifying whether the agreement loss is applied to graph
      edges, as opposed to random pairs of samples.
  """

  def __init__(self,
               model,
               data,
               trainer_agr,
               optimizer,
               lr_initial,
               batch_size,
               min_num_iter,
               max_num_iter,
               num_iter_after_best_val,
               max_num_iter_cotrain,
               reg_weight_ll,
               reg_weight_lu,
               reg_weight_uu,
               num_pairs_reg,
               iter_cotrain,
               reg_weight_vat=0.0,
               use_ent_min=False,
               enable_summaries=False,
               summary_step=1,
               summary_dir=None,
               warm_start=False,
               gradient_clip=None,
               logging_step=1,
               eval_step=1,
               abs_loss_chg_tol=1e-10,
               rel_loss_chg_tol=1e-7,
               loss_chg_iter_below_tol=30,
               checkpoints_dir=None,
               weight_decay=None,
               weight_decay_schedule=None,
               penalize_neg_agr=False,
               first_iter_original=True,
               use_l2_classif=True,
               seed=None,
               lr_decay_steps=None,
               lr_decay_rate=None,
               use_graph=False):
    super(TrainerClassification, self).__init__(
        model=model,
        abs_loss_chg_tol=abs_loss_chg_tol,
        rel_loss_chg_tol=rel_loss_chg_tol,
        loss_chg_iter_below_tol=loss_chg_iter_below_tol)
    self.data = data
    self.trainer_agr = trainer_agr
    self.batch_size = batch_size
    self.min_num_iter = min_num_iter
    self.max_num_iter = max_num_iter
    self.num_iter_after_best_val = num_iter_after_best_val
    self.max_num_iter_cotrain = max_num_iter_cotrain
    self.enable_summaries = enable_summaries
    self.summary_step = summary_step
    self.summary_dir = summary_dir
    self.warm_start = warm_start
    self.gradient_clip = gradient_clip
    self.logging_step = logging_step
    self.eval_step = eval_step
    self.checkpoint_path = (
        os.path.join(checkpoints_dir, 'classif_best.ckpt')
        if checkpoints_dir is not None else None)
    self.weight_decay_initial = weight_decay
    self.weight_decay_schedule = weight_decay_schedule
    self.num_pairs_reg = num_pairs_reg
    self.reg_weight_ll = reg_weight_ll
    self.reg_weight_lu = reg_weight_lu
    self.reg_weight_uu = reg_weight_uu
    self.reg_weight_vat = reg_weight_vat
    self.use_ent_min = use_ent_min
    self.penalize_neg_agr = penalize_neg_agr
    self.use_l2_classif = use_l2_classif
    self.first_iter_original = first_iter_original
    self.iter_cotrain = iter_cotrain
    self.lr_initial = lr_initial
    self.lr_decay_steps = lr_decay_steps
    self.lr_decay_rate = lr_decay_rate
    self.use_graph = use_graph

    # Build TensorFlow graph.
    logging.info('Building classification TensorFlow graph...')

    # Create placeholders.
    # First obtain the features shape from the dataset, and append a batch_size
    # dimension to it (i.e., `None` to allow for variable batch size).
    features_shape = [None] + list(data.features_shape)
    input_features = tf.placeholder(
        tf.float32, shape=features_shape, name='input_features')
    input_features_unlabeled = tf.placeholder(
        tf.float32, shape=features_shape, name='input_features_unlabeled')
    input_labels = tf.placeholder(tf.int64, shape=(None,), name='input_labels')
    one_hot_labels = tf.one_hot(
        input_labels, data.num_classes, name='input_labels_one_hot')
    # Create a placeholder specifying if this is train time.
    is_train = tf.placeholder_with_default(False, shape=[], name='is_train')

    # Create variables and predictions.
    with tf.variable_scope('predictions'):
      encoding, variables_enc, reg_params_enc = (
          self.model.get_encoding_and_params(
<<<<<<< HEAD
            inputs=input_features,
            is_train=is_train,
            update_batch_stats=is_train))
=======
              inputs=input_features, is_train=is_train))
>>>>>>> 6bf86e2b
      self.variables = variables_enc
      self.reg_params = reg_params_enc
      predictions, variables_pred, reg_params_pred = (
          self.model.get_predictions_and_params(
<<<<<<< HEAD
              encoding=encoding,
              is_train=is_train,
              update_batch_stats=is_train))
=======
              encoding=encoding, is_train=is_train))
>>>>>>> 6bf86e2b
      self.variables.update(variables_pred)
      self.reg_params.update(reg_params_pred)
      normalized_predictions = self.model.normalize_predictions(predictions)
      predictions_var_scope = tf.get_variable_scope()

    # Create predictions on unlabeled data, which is only used for VAT loss.
<<<<<<< HEAD
    with tf.variable_scope("predictions", reuse=True):
      false_tensor = tf.constant(False, dtype=tf.bool)
=======
    with tf.variable_scope('predictions', reuse=True):
>>>>>>> 6bf86e2b
      encoding_unlabeled, _, _ = self.model.get_encoding_and_params(
          inputs=input_features_unlabeled,
          is_train=is_train,
          update_batch_stats=false_tensor)
      predictions_unlabeled, _, _ = (
          self.model.get_predictions_and_params(
<<<<<<< HEAD
              encoding=encoding_unlabeled,
              is_train=is_train,
              update_batch_stats=false_tensor))
=======
              encoding=encoding_unlabeled, is_train=is_train))
>>>>>>> 6bf86e2b

    # Create a variable for weight decay that may be updated.
    weight_decay_var, weight_decay_update = self._create_weight_decay_var(
        weight_decay, weight_decay_schedule)

    # Create counter for classification iterations.
    iter_cls_total, iter_cls_total_update = self._create_counter()

    # Create loss.
    with tf.name_scope('loss'):
      if self.use_l2_classif:
        loss_supervised = tf.square(one_hot_labels - normalized_predictions)
        loss_supervised = tf.reduce_sum(loss_supervised, axis=-1)
        loss_supervised = tf.reduce_mean(loss_supervised)
      else:
        loss_supervised = self.model.get_loss(
            predictions=predictions, targets=one_hot_labels, weight_decay=None)

      # Agreement regularization loss.
      loss_agr = self._get_agreement_reg_loss(data, is_train, features_shape)
      # If the first co-train iteration trains the original model (for
      # comparison purposes), then we do not add an agreement loss.
      if self.first_iter_original:
        loss_agr_weight = tf.cast(tf.greater(iter_cotrain, 0), tf.float32)
        loss_agr = loss_agr * loss_agr_weight

      # Weight decay loss.
      loss_reg = 0.0
      if weight_decay_var is not None:
        for var in self.reg_params.values():
          loss_reg += weight_decay_var * tf.nn.l2_loss(var)

      # Adversarial loss, in case we want to add VAT on top of GAM.
      loss_vat = get_loss_vat(input_features_unlabeled, predictions_unlabeled,
                              is_train, model, predictions_var_scope)
      num_unlabeled = tf.shape(input_features_unlabeled)[0]
      loss_vat = tf.cond(
          tf.greater(num_unlabeled, 0), lambda: loss_vat, lambda: 0.0)
      if self.use_ent_min:
        # Use entropy minimization with VAT (i.e. VATENT).
        loss_ent = entropy_y_x(predictions_unlabeled)
        loss_vat = loss_vat + tf.cond(
            tf.greater(num_unlabeled, 0), lambda: loss_ent, lambda: 0.0)
      loss_vat = loss_vat * self.reg_weight_vat
      if self.first_iter_original:
        # Do not add the adversarial loss in the first iteration if
        # the first iteration trains the plain baseline model.
        weight_loss_vat = tf.cond(
            tf.greater(iter_cotrain, 0), lambda: 1.0, lambda: 0.0)
        loss_vat = loss_vat * weight_loss_vat

      # Total loss.
      loss_op = loss_supervised + loss_agr + loss_reg + loss_vat

    # Create accuracy.
    accuracy = tf.equal(tf.argmax(normalized_predictions, 1), input_labels)
    accuracy = tf.reduce_mean(tf.cast(accuracy, tf.float32))

    # Create Tensorboard summaries.
    if self.enable_summaries:
      summaries = [
          tf.summary.scalar('loss_supervised', loss_supervised),
          tf.summary.scalar('loss_agr', loss_agr),
          tf.summary.scalar('loss_reg', loss_reg),
          tf.summary.scalar('loss_total', loss_op)
      ]
      self.summary_op = tf.summary.merge(summaries)

    # Create learning rate schedule and optimizer.
    self.global_step = tf.train.get_or_create_global_step()
    if self.lr_decay_steps is not None and self.lr_decay_rate is not None:
      self.lr = tf.train.exponential_decay(
          self.lr_initial,
          self.global_step,
          self.lr_decay_steps,
          self.lr_decay_rate,
          staircase=True)
      self.optimizer = optimizer(self.lr)
    else:
      self.optimizer = optimizer(lr_initial)

    # Get trainable variables and compute gradients.
    grads_and_vars = self.optimizer.compute_gradients(
        loss_op,
        tf.trainable_variables(scope=tf.get_default_graph().get_name_scope()))
    # Clip gradients.
    if self.gradient_clip:
      variab = [elem[1] for elem in grads_and_vars]
      gradients = [elem[0] for elem in grads_and_vars]
      gradients, _ = tf.clip_by_global_norm(gradients, self.gradient_clip)
      grads_and_vars = tuple(zip(gradients, variab))
    with tf.control_dependencies(
        tf.get_collection(
            tf.GraphKeys.UPDATE_OPS,
            scope=tf.get_default_graph().get_name_scope())):
      train_op = self.optimizer.apply_gradients(
          grads_and_vars, global_step=self.global_step)

    # Create a saver for model variables.
    trainable_vars = [v for _, v in grads_and_vars]

    # Put together the subset of variables to save and restore from the best
    # validation accuracy as we train the agreement model in one cotrain round.
    vars_to_save = trainable_vars + []
    if isinstance(weight_decay_var, tf.Variable):
      vars_to_save.append(weight_decay_var)
    saver = tf.train.Saver(vars_to_save)

    # Put together all variables that need to be saved in case the process is
    # interrupted and needs to be restarted.
    self.vars_to_save = [iter_cls_total, self.global_step]
    if isinstance(weight_decay_var, tf.Variable):
      self.vars_to_save.append(weight_decay_var)
    if self.warm_start:
      self.vars_to_save.extend([v for v in self.variables])

    # More variables to be initialized after the session is created.
    self.is_initialized = False

    self.rng = np.random.RandomState(seed)
    self.input_features = input_features
    self.input_features_unlabeled = input_features_unlabeled
    self.input_labels = input_labels
    self.predictions = predictions
    self.normalized_predictions = normalized_predictions
    self.weight_decay_var = weight_decay_var
    self.weight_decay_update = weight_decay_update
    self.iter_cls_total = iter_cls_total
    self.iter_cls_total_update = iter_cls_total_update
    self.accuracy = accuracy
    self.train_op = train_op
    self.loss_op = loss_op
    self.saver = saver
    self.batch_size_actual = tf.shape(self.predictions)[0]
    self.reset_optimizer = tf.variables_initializer(self.optimizer.variables())
    self.is_train = is_train

  def _create_weight_decay_var(self, weight_decay_initial,
                               weight_decay_schedule):
    """Creates a weight decay variable that can be updated using a schedule."""
    weight_decay_var = None
    weight_decay_update = None
    if weight_decay_schedule is None:
      if weight_decay_initial is not None:
        weight_decay_var = tf.constant(
            weight_decay_initial, dtype=tf.float32, name='weight_decay')
      else:
        weight_decay_var = None
    elif weight_decay_schedule == 'linear':
      weight_decay_var = tf.get_variable(
          name='weight_decay',
          initializer=tf.constant(
              weight_decay_initial, name='weight_decay_initial'),
          use_resource=True,
          trainable=False)
      update_rate = weight_decay_initial / float(self.max_num_iter_cotrain)
      weight_decay_update = weight_decay_var.assign_sub(update_rate)
    return weight_decay_var, weight_decay_update

  def _create_counter(self):
    """Creates a cummulative iteration counter for all classification steps."""
    iter_cls_total = tf.get_variable(
        name='iter_cls_total',
        initializer=tf.constant(0, name='iter_cls_total'),
        use_resource=True,
        trainable=False)
    iter_cls_total_update = iter_cls_total.assign_add(1)
    return iter_cls_total, iter_cls_total_update

  def _get_agreement_reg_loss(self, data, is_train, features_shape):
    """Computes the regularization loss coming from the agreement term.

    This is calculated using the following idea: we incur a loss for pairs of
    samples that should have the same label, but for which the predictions of
    the classification model are not equal. The loss incured by each pair is
    proportionate to the distance between the two predictions, as well as the
    confidence we have that they should agree.

    In the case of pairs where both samples are labeled (LL), the agreement
    confidence is 1.0. When at least one sample is unlabeled (LU, UU), then we
    use the agreement model to estimate this confidence.

    Note that for the pairs where a label is available, we can compute this loss
    wrt. the actual label, instead of the classifier predictions. However, when
    both samples are labeled (LL), for one of them we use the prediction and for
    the other the true label -- otherwise there are no gradients to proagate.

    Arguments:
      data: A CotrainDataset object.
      is_train: A placeholder for a boolean that specifies if this is function
        is called as part of model training or inference.
      features_shape: A tuple of integers containing the number of features in
        each dimension of the inputs, not including batch size.

    Returns:
      The computed agreement loss op.
    """
    # Select num_pairs_reg pairs of samples from each category LL, LU, UU.
    # for which to do the regularization.
    indices_lu_left = tf.placeholder(dtype=tf.int64, shape=(None,))
    indices_lu_right = tf.placeholder(dtype=tf.int64, shape=(None,))
    indices_uu_left = tf.placeholder(dtype=tf.int64, shape=(None,))
    indices_uu_right = tf.placeholder(dtype=tf.int64, shape=(None,))

    features_ll_right = tf.placeholder(dtype=tf.float32, shape=features_shape)
    features_lu_left = tf.placeholder(dtype=tf.float32, shape=features_shape)
    features_lu_right = tf.placeholder(dtype=tf.float32, shape=features_shape)
    features_uu_left = tf.placeholder(dtype=tf.float32, shape=features_shape)
    features_uu_right = tf.placeholder(dtype=tf.float32, shape=features_shape)

    labels_ll_left_idx = tf.placeholder(dtype=tf.int64, shape=(None,))
    labels_ll_right_idx = tf.placeholder(dtype=tf.int64, shape=(None,))
    labels_lu_left_idx = tf.placeholder(dtype=tf.int64, shape=(None,))

    labels_ll_left = tf.one_hot(labels_ll_left_idx, data.num_classes)
    labels_lu_left = tf.one_hot(labels_lu_left_idx, data.num_classes)

    with tf.variable_scope('predictions', reuse=True):
      false_tensor = tf.constant(False, dtype=tf.bool)
      encoding, _, _ = self.model.get_encoding_and_params(
          inputs=features_ll_right, is_train=is_train,
          update_batch_stats=false_tensor)
      predictions_ll_right, _, _ = self.model.get_predictions_and_params(
          encoding=encoding, is_train=is_train, update_batch_stats=false_tensor)
      predictions_ll_right = self.model.normalize_predictions(
          predictions_ll_right)

      encoding, _, _ = self.model.get_encoding_and_params(
          inputs=features_lu_right, is_train=is_train,
          update_batch_stats=false_tensor)
      predictions_lu_right, _, _ = self.model.get_predictions_and_params(
          encoding=encoding, is_train=is_train, update_batch_stats=false_tensor)
      predictions_lu_right = self.model.normalize_predictions(
          predictions_lu_right)

      encoding, _, _ = self.model.get_encoding_and_params(
          inputs=features_uu_left, is_train=is_train,
          update_batch_stats=false_tensor)
      predictions_uu_left, _, _ = self.model.get_predictions_and_params(
          encoding=encoding, is_train=is_train, update_batch_stats=false_tensor)
      predictions_uu_left = self.model.normalize_predictions(
          predictions_uu_left)

      encoding, _, _ = self.model.get_encoding_and_params(
          inputs=features_uu_right, is_train=is_train,
          update_batch_stats=false_tensor)
      predictions_uu_right, _, _ = self.model.get_predictions_and_params(
          encoding=encoding, is_train=is_train, update_batch_stats=false_tensor)
      predictions_uu_right = self.model.normalize_predictions(
          predictions_uu_right)

    # Compute Euclidean distance between the label distributions that the
    # classification model predicts for the src and tgt of each pair.
    # Stop gradients need to be added
    # The case where there are no more uu or lu
    # edges at the end of training, so the shapes don't match needs fixing.
    left = tf.concat((labels_ll_left, labels_lu_left, predictions_uu_left),
                     axis=0)
    right = tf.concat(
        (predictions_ll_right, predictions_lu_right, predictions_uu_right),
        axis=0)
    dists = tf.reduce_sum(tf.square(left - right), axis=-1)

    # Estimate a weight for each distance, depending on the predictions
    # of the agreement model. For the labeled samples, we can use the actual
    # agreement between the labels, no need to estimate.
    agreement_ll = tf.cast(
        tf.equal(labels_ll_left_idx, labels_ll_right_idx), dtype=tf.float32)
    _, agreement_lu, _, _ = self.trainer_agr.create_agreement_prediction(
        src_features=features_lu_left,
        tgt_features=features_lu_right,
        is_train=is_train,
        src_indices=indices_lu_left,
        tgt_indices=indices_lu_right)
    _, agreement_uu, _, _ = self.trainer_agr.create_agreement_prediction(
        src_features=features_uu_left,
        tgt_features=features_uu_right,
        is_train=is_train,
        src_indices=indices_uu_left,
        tgt_indices=indices_uu_right)
    agreement = tf.concat((agreement_ll, agreement_lu, agreement_uu), axis=0)
    if self.penalize_neg_agr:
      # Since the agreement is predicting scores between [0, 1], anything
      # under 0.5 should represent disagreement. Therefore, we want to encourage
      # agreement whenever the score is > 0.5, otherwise don't incur any loss.
      agreement = tf.nn.relu(agreement - 0.5)

    # Create a Tensor containing the weights assigned to each pair in the
    # agreement regularization loss, depending on how many samples in the pair
    # were labeled. This weight can be either reg_weight_ll, reg_weight_lu,
    # or reg_weight_uu.
    num_ll = tf.shape(predictions_ll_right)[0]
    num_lu = tf.shape(predictions_lu_right)[0]
    num_uu = tf.shape(predictions_uu_left)[0]
    weights = tf.concat(
        (self.reg_weight_ll * tf.ones(num_ll,), self.reg_weight_lu *
         tf.ones(num_lu,), self.reg_weight_uu * tf.ones(num_uu,)),
        axis=0)

    # Scale each distance by its agreement weight and regularzation weight.
    loss = tf.reduce_mean(dists * weights * agreement)

    self.indices_lu_left = indices_lu_left
    self.indices_lu_right = indices_lu_right
    self.indices_uu_left = indices_uu_left
    self.indices_uu_right = indices_uu_right
    self.features_ll_right = features_ll_right
    self.features_lu_left = features_lu_left
    self.features_lu_right = features_lu_right
    self.features_uu_left = features_uu_left
    self.features_uu_right = features_uu_right
    self.labels_ll_left = labels_ll_left_idx
    self.labels_ll_right = labels_ll_right_idx
    self.labels_lu_left = labels_lu_left_idx
    self.agreement_lu = agreement_lu

    return loss

  def _construct_feed_dict(self,
                           data_iterator,
                           split,
                           pair_ll_iterator=None,
                           pair_lu_iterator=None,
                           pair_uu_iterator=None,
                           data_iterator_unlabeled=None):
    """Construct feed dictionary."""
    try:
      input_indices = next(data_iterator)
      # Select the labels. Use the true, correct labels, at test time, and the
      # self-labeled ones at train time.
      labels = (
          self.data.get_original_labels(input_indices)
          if split == 'test' else self.data.get_labels(input_indices))
      feed_dict = {
          self.input_features: self.data.get_features(input_indices),
          self.input_labels: labels,
          self.is_train: split == 'train'
      }
      if data_iterator_unlabeled is not None:
        # This is not None only when using VAT regularization.
        try:
          input_indices = next(data_iterator_unlabeled)
          input_features = self.data.get_features(input_indices)
        except StopIteration:
          input_features = np.zeros([0] + list(self.data.features_shape))
        feed_dict.update({self.input_features_unlabeled: input_features})
      if pair_ll_iterator is not None:
        _, _, _, features_tgt, labels_src, labels_tgt = next(pair_ll_iterator)
        feed_dict.update({
            self.features_ll_right: features_tgt,
            self.labels_ll_left: labels_src,
            self.labels_ll_right: labels_tgt
        })
      if pair_lu_iterator is not None:
        indices_src, indices_tgt, features_src, features_tgt, labels_src, _ = (
            next(pair_lu_iterator))
        feed_dict.update({
            self.indices_lu_left: indices_src,
            self.indices_lu_right: indices_tgt,
            self.features_lu_left: features_src,
            self.features_lu_right: features_tgt,
            self.labels_lu_left: labels_src
        })
      if pair_uu_iterator is not None:
        indices_src, indices_tgt, features_src, features_tgt, _, _ = next(
            pair_uu_iterator)
        feed_dict.update({
            self.indices_uu_left: indices_src,
            self.indices_uu_right: indices_tgt,
            self.features_uu_left: features_src,
            self.features_uu_right: features_tgt
        })
      return feed_dict
    except StopIteration:
      # If the iterator has finished, return None.
      return None

  def pair_iterator(self, src_indices, tgt_indices, batch_size, data):
    """Iterator over pairs of samples.

    The first element of the pair is selected from the src_indices, and the
    second element is selected from tgt_indices.

    Arguments:
      src_indices: Numpy array containing the indices available for the source
        node.
      tgt_indices: Numpy array containing the indices available for the tgt
        node.
      batch_size: An integer representing the desired batch size.
      data: A CotrainDataset object used to extract the features and labels.

    Yields:
      indices_src, indices_tgt, features_src, features_tgt, labels_src,
      labels_tgt
    """

    def _select_from_pool(indices):
      """Selects batch_size indices from the provided list."""
      num_indices = len(indices)
      if num_indices > 0:
        idxs = self.rng.randint(0, high=num_indices, size=(batch_size,))
        indices_batch = indices[idxs]
        features_batch = data.get_features(indices_batch)
        labels_batch = data.get_labels(indices_batch)
      else:
        features_shape = [0] + list(data.features_shape)
        indices_batch = np.zeros(shape=(0,), dtype=np.int64)
        features_batch = np.zeros(shape=features_shape, dtype=np.float32)
        labels_batch = np.zeros(shape=(0,), dtype=np.int64)
      return indices_batch, features_batch, labels_batch

    while True:
      indices_src, features_src, labels_src = _select_from_pool(src_indices)
      indices_tgt, features_tgt, labels_tgt = _select_from_pool(tgt_indices)
      yield (indices_src, indices_tgt, features_src, features_tgt, labels_src,
             labels_tgt)

  def edge_iterator(self, data, batch_size, labeling):
    """An iterator over graph edges.

    Args:
      data: A CotrainDataset object used to extract the features and labels.
      batch_size:  An integer representing the desired batch size.
      labeling: A string which can be `ll`, `lu` or `uu`, that is used to
        represent the type of edges to return, where `ll` refers to
        labeled-labeled, `lu` refers to labeled-unlabeled, and `uu` refers to
        unlabeled-unlabeled.

    Yields:
      indices_src, indices_tgt, features_src, features_tgt, labels_src,
      labels_tgt
    """
    if labeling == 'll':
      edges = data.get_edges(
          src_labeled=True, tgt_labeled=True, label_must_match=True)
    elif labeling == 'lu':
      edges = (
          data.get_edges(src_labeled=True, tgt_labeled=False) +
          data.get_edges(src_labeled=False, tgt_labeled=True))
    elif labeling == 'uu':
      edges = data.get_edges(src_labeled=False, tgt_labeled=False)
    else:
      raise ValueError('Unsupported value for parameter `labeling`.')

    if not edges:
      indices = np.zeros(shape=(0,), dtype=np.int32)
      features = np.zeros(
          shape=[
              0,
          ] + list(data.features_shape), dtype=np.float32)
      labels = np.zeros(shape=(0,), dtype=np.int64)
      while True:
        yield (indices, indices, features, features, labels, labels)

    edges = np.stack([(e.src, e.tgt) for e in edges])
    iterator = batch_iterator(
        inputs=edges,
        batch_size=batch_size,
        shuffle=True,
        allow_smaller_batch=False,
        repeat=True)

    for edge in iterator:
      indices_src = edge[:, 0]
      indices_tgt = edge[:, 1]
      features_src = data.get_features(indices_src)
      features_tgt = data.get_features(indices_tgt)
      labels_src = data.get_labels(indices_src)
      labels_tgt = data.get_labels(indices_tgt)
      yield (indices_src, indices_tgt, features_src, features_tgt, labels_src,
             labels_tgt)

  def _evaluate(self, indices, split, session, summary_writer):
    """Evaluates the samples with the provided indices."""
    data_iterator_val = batch_iterator(
        indices,
        batch_size=self.batch_size,
        shuffle=False,
        allow_smaller_batch=True,
        repeat=False)
    feed_dict_val = self._construct_feed_dict(data_iterator_val, split)
    cummulative_acc = 0.0
    num_samples = 0
    while feed_dict_val is not None:
      val_acc, batch_size_actual = session.run(
          (self.accuracy, self.batch_size_actual), feed_dict=feed_dict_val)
      cummulative_acc += val_acc * batch_size_actual
      num_samples += batch_size_actual
      feed_dict_val = self._construct_feed_dict(data_iterator_val, split)
    if num_samples > 0:
      cummulative_acc /= num_samples

    if self.enable_summaries:
      summary = tf.Summary()
      summary.value.add(
          tag='ClassificationModel/' + split + '_acc',
          simple_value=cummulative_acc)
      iter_cls_total = session.run(self.iter_cls_total)
      summary_writer.add_summary(summary, iter_cls_total)
      summary_writer.flush()

    return cummulative_acc

  def train(self, data, session=None, **kwargs):
    """Train the classification model on the provided dataset.

    Arguments:
      data: A CotrainDataset object.
      session: A TensorFlow session or None.
      **kwargs: Other keyword arguments.

    Returns:
      best_test_acc: A float representing the test accuracy at the iteration
        where the validation accuracy is maximum.
      best_val_acc: A float representing the best validation accuracy.
    """
    summary_writer = kwargs['summary_writer']
    logging.info('Training classifier...')

    if not self.is_initialized:
      self.is_initialized = True
    else:
      if self.weight_decay_update is not None:
        session.run(self.weight_decay_update)
        logging.info('New weight decay value:  %f',
                     session.run(self.weight_decay_var))
      # Reset the optimizer state (e.g., momentum).
      session.run(self.reset_optimizer)

    if not self.warm_start:
      # Re-initialize variables.
      initializers = [v.initializer for v in self.variables.values()]
      initializers.append(self.global_step.initializer)
      session.run(initializers)

    # Construct data iterator.
    logging.info('Training classifier with %d samples...', data.num_train())
    train_indices = data.get_indices_train()
    unlabeled_indices = data.get_indices_unlabeled()
    val_indices = data.get_indices_val()
    test_indices = data.get_indices_test()
    # Create an iterator for labeled samples for the supervised term.
    data_iterator_train = batch_iterator(
        train_indices,
        batch_size=self.batch_size,
        shuffle=True,
        allow_smaller_batch=False,
        repeat=True)
    # Create an iterator for unlabeled samples for the VAT loss term.
    data_iterator_unlabeled = batch_iterator(
        unlabeled_indices,
        batch_size=self.batch_size,
        shuffle=True,
        allow_smaller_batch=False,
        repeat=True)
    # Create iterators for ll, lu, uu pairs of samples for the agreement term.
    if self.use_graph:
      pair_ll_iterator = self.edge_iterator(
          data, batch_size=self.num_pairs_reg, labeling='ll')
      pair_lu_iterator = self.edge_iterator(
          data, batch_size=self.num_pairs_reg, labeling='lu')
      pair_uu_iterator = self.edge_iterator(
          data, batch_size=self.num_pairs_reg, labeling='uu')
    else:
      pair_ll_iterator = self.pair_iterator(train_indices, train_indices,
                                            self.num_pairs_reg, data)
      pair_lu_iterator = self.pair_iterator(train_indices, unlabeled_indices,
                                            self.num_pairs_reg, data)
      pair_uu_iterator = self.pair_iterator(unlabeled_indices,
                                            unlabeled_indices,
                                            self.num_pairs_reg, data)

    step = 0
    iter_below_tol = 0
    min_num_iter = self.min_num_iter
    has_converged = step >= self.max_num_iter
    prev_loss_val = np.inf
    best_test_acc = -1
    best_val_acc = -1
    checkpoint_saved = False
    while not has_converged:
      feed_dict = self._construct_feed_dict(
          data_iterator=data_iterator_train,
          split='train',
          pair_ll_iterator=pair_ll_iterator,
          pair_lu_iterator=pair_lu_iterator,
          pair_uu_iterator=pair_uu_iterator,
          data_iterator_unlabeled=data_iterator_unlabeled)
      if self.enable_summaries and step % self.summary_step == 0:
        loss_val, summary, iter_cls_total, _ = session.run(
            [self.loss_op, self.summary_op, self.iter_cls_total, self.train_op],
            feed_dict=feed_dict)
        summary_writer.add_summary(summary, iter_cls_total)
        summary_writer.flush()
      else:
        loss_val, _ = session.run((self.loss_op, self.train_op),
                                  feed_dict=feed_dict)

      # Log the loss, if necessary.
      if step % self.logging_step == 0:
        logging.info('Classification step %6d | Loss: %10.4f', step, loss_val)

      # Evaluate, if necessary.
      if step % self.eval_step == 0:
        val_acc = self._evaluate(val_indices, 'val', session, summary_writer)
        test_acc = self._evaluate(test_indices, 'test', session, summary_writer)

        if step % self.logging_step == 0 or val_acc > best_val_acc:
          logging.info(
              'Classification step %6d | Loss: %10.4f | val_acc: %10.4f | '
              'test_acc: %10.4f', step, loss_val, val_acc, test_acc)
        if val_acc > best_val_acc:
          best_val_acc = val_acc
          best_test_acc = test_acc
          if self.checkpoint_path:
            self.saver.save(
                session, self.checkpoint_path, write_meta_graph=False)
            checkpoint_saved = True
          # Go for at least num_iter_after_best_val more iterations.
          min_num_iter = max(self.min_num_iter,
                             step + self.num_iter_after_best_val)
          logging.info(
              'Achieved best validation. '
              'Extending to at least %d iterations...', min_num_iter)

      step += 1
      has_converged, iter_below_tol = self.check_convergence(
          prev_loss_val,
          loss_val,
          step,
          self.max_num_iter,
          iter_below_tol,
          min_num_iter=min_num_iter)
      session.run(self.iter_cls_total_update)
      prev_loss_val = loss_val

    # Return to the best model.
    if checkpoint_saved:
      logging.info('Restoring best model...')
      self.saver.restore(session, self.checkpoint_path)

    return best_test_acc, best_val_acc

  def predict(self, session, indices, is_train):
    """Make predictions for the provided sample indices."""
    num_inputs = len(indices)
    idx_start = 0
    predictions = []
    while idx_start < num_inputs:
      idx_end = min(idx_start + self.batch_size, num_inputs)
      batch_indices = indices[idx_start:idx_end]
      input_features = self.data.get_features(batch_indices)
      batch_predictions = session.run(
          self.normalized_predictions,
          feed_dict={
              self.input_features: input_features,
              self.is_train: is_train
          })
      predictions.append(batch_predictions)
      idx_start = idx_end
    if not predictions:
      return np.zeros((0, self.data.num_classes), dtype=np.float32)
    return np.concatenate(predictions, axis=0)


class TrainerPerfectClassification(Trainer):
  """Trainer for a classifier that always predicts the correct value."""

  def __init__(self, data):
    self.data = data
    self.vars_to_save = []

  def train(self, unused_data, unused_session=None, **unused_kwargs):
    logging.info('Perfect classifier, no need to train...')
    return 1.0, 1.0

  def predict(self, unused_session, indices_unlabeled, **unused_kwargs):
    labels = self.data.get_original_labels(indices_unlabeled)
    num_samples = len(indices_unlabeled)
    predictions = np.zeros((num_samples, self.data.num_classes))
    predictions[np.arange(num_samples), labels] = 1.0
    return predictions<|MERGE_RESOLUTION|>--- conflicted
+++ resolved
@@ -211,49 +211,33 @@
     with tf.variable_scope('predictions'):
       encoding, variables_enc, reg_params_enc = (
           self.model.get_encoding_and_params(
-<<<<<<< HEAD
-            inputs=input_features,
-            is_train=is_train,
-            update_batch_stats=is_train))
-=======
-              inputs=input_features, is_train=is_train))
->>>>>>> 6bf86e2b
+              inputs=input_features,
+              is_train=is_train,
+              update_batch_stats=is_train))
       self.variables = variables_enc
       self.reg_params = reg_params_enc
       predictions, variables_pred, reg_params_pred = (
           self.model.get_predictions_and_params(
-<<<<<<< HEAD
               encoding=encoding,
               is_train=is_train,
               update_batch_stats=is_train))
-=======
-              encoding=encoding, is_train=is_train))
->>>>>>> 6bf86e2b
       self.variables.update(variables_pred)
       self.reg_params.update(reg_params_pred)
       normalized_predictions = self.model.normalize_predictions(predictions)
       predictions_var_scope = tf.get_variable_scope()
 
     # Create predictions on unlabeled data, which is only used for VAT loss.
-<<<<<<< HEAD
-    with tf.variable_scope("predictions", reuse=True):
+    with tf.variable_scope('predictions', reuse=True):
       false_tensor = tf.constant(False, dtype=tf.bool)
-=======
-    with tf.variable_scope('predictions', reuse=True):
->>>>>>> 6bf86e2b
       encoding_unlabeled, _, _ = self.model.get_encoding_and_params(
           inputs=input_features_unlabeled,
           is_train=is_train,
           update_batch_stats=false_tensor)
       predictions_unlabeled, _, _ = (
           self.model.get_predictions_and_params(
-<<<<<<< HEAD
               encoding=encoding_unlabeled,
               is_train=is_train,
               update_batch_stats=false_tensor))
-=======
-              encoding=encoding_unlabeled, is_train=is_train))
->>>>>>> 6bf86e2b
 
     # Create a variable for weight decay that may be updated.
     weight_decay_var, weight_decay_update = self._create_weight_decay_var(
