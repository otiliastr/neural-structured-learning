# Copyright 2019 Google LLC
#
# Licensed under the Apache License, Version 2.0 (the "License");
# you may not use this file except in compliance with the License.
# You may obtain a copy of the License at
#
#     https://www.apache.org/licenses/LICENSE-2.0
#
# Unless required by applicable law or agreed to in writing, software
# distributed under the License is distributed on an "AS IS" BASIS,
# WITHOUT WARRANTIES OR CONDITIONS OF ANY KIND, either express or implied.
# See the License for the specific language governing permissions and
# limitations under the License.
"""Helper functions for GAMs."""
from gam.models.cnn import ImageCNNAgreement
from gam.models.cnn13 import ImageCNN13
from gam.models.mlp import MLP
from gam.models.wide_resnet import WideResnet

import tensorflow as tf


def parse_layers_string(layers_string):
  """Convert a layer size string (e.g., `128_64_32`) to a list of integers."""
  if not layers_string:
    return ()
  num_hidden = layers_string.split('_')
  num_hidden = [int(num) for num in num_hidden]
  return num_hidden


def get_model_cls(model_name, data, dataset_name, hidden=None, **unused_kwargs):
  """Picks the models depending on the provided configuration flags."""
  # Create model classification.
  if model_name == 'mlp':
    hidden = parse_layers_string(hidden) if hidden is not None else ()
    return MLP(
        output_dim=data.num_classes,
        hidden_sizes=hidden,
        activation=tf.nn.leaky_relu,
        name='mlp_cls')
  elif model_name == 'cnn':
    if dataset_name in ('mnist', 'fashion_mnist'):
      channels = 1
    elif dataset_name in ('cifar10', 'cifar100', 'svhn_cropped', 'svhn'):
      channels = 3
    else:
      raise ValueError('Dataset name `%s` unsupported.' % dataset_name)
    return ImageCNNAgreement(
        output_dim=data.num_classes,
        channels=channels,
        activation=tf.nn.leaky_relu,
        name='cnn_cls')
  elif model_name == 'wide_resnet':
    return WideResnet(
<<<<<<< HEAD
      num_classes=data.num_classes,
      lrelu_leakiness=0.1,
      horizontal_flip=dataset_name in ('cifar10',),
      random_translation=True,
      gaussian_noise=dataset_name not in ('svhn', 'svhn_cropped'),
      width=2,
      num_residual_units=4,
      name='wide_resnet_cls')
  elif model_name == 'cnn13':
    return ImageCNN13(
      output_dim=data.num_classes,
      seed=kwargs['seed'],
      name='cnn13_cls')
=======
        num_classes=data.num_classes,
        lrelu_leakiness=0.1,
        horizontal_flip=dataset_name in ('cifar10',),
        random_translation=True,
        gaussian_noise=dataset_name not in ('svhn', 'svhn_cropped'),
        width=2,
        num_residual_units=4,
        name='wide_resnet_cls')
>>>>>>> 25d945ae
  else:
    raise NotImplementedError()


def get_model_agr(model_name,
                  dataset_name,
                  hidden_aggreg=None,
                  aggregation_agr_inputs='dist',
                  hidden=None,
                  **unused_kwargs):
  """Create agreement model."""
  hidden = parse_layers_string(hidden) if hidden is not None else ()
  hidden_aggreg = (
      parse_layers_string(hidden_aggreg) if hidden_aggreg is not None else ())
  if model_name == 'mlp':
    return MLP(
        output_dim=1,
        hidden_sizes=hidden,
        activation=tf.nn.leaky_relu,
        aggregation=aggregation_agr_inputs,
        hidden_aggregation=hidden_aggreg,
        is_binary_classification=True,
        name='mlp_agr')
  elif model_name == 'cnn':
    if dataset_name in ('mnist', 'fashion_mnist'):
      channels = 1
    elif dataset_name in ('cifar10', 'cifar100', 'svhn_cropped', 'svhn'):
      channels = 3
    else:
      raise ValueError('Dataset name `%s` unsupported.' % dataset_name)
    return ImageCNNAgreement(
        output_dim=1,
        channels=channels,
        activation=tf.nn.leaky_relu,
        aggregation=aggregation_agr_inputs,
        hidden_aggregation=hidden_aggreg,
        is_binary_classification=True,
        name='cnn_agr')
  elif model_name == 'wide_resnet':
    return WideResnet(
<<<<<<< HEAD
      num_classes=1,
      lrelu_leakiness=0.1,
      horizontal_flip=dataset_name in ('cifar10',),
      random_translation=True,
      gaussian_noise=dataset_name not in ('svhn', 'svhn_cropped'),
      width=2,
      num_residual_units=4,
      name='wide_resnet_cls',
      is_binary_classification=True,
      aggregation=aggregation_agr_inputs,
      activation=tf.nn.leaky_relu,
      hidden_aggregation=hidden_aggreg)
  elif model_name == 'cnn13':
    return ImageCNN13(
      output_dim=data.num_classes,
      seed=kwargs['seed'],
      is_binary_classification=True,
      aggregation=aggregation_agr_inputs,
      activation=tf.nn.leaky_relu,
      hidden_aggregation=hidden_aggreg,
      name='cnn13_agr')
=======
        num_classes=1,
        lrelu_leakiness=0.1,
        horizontal_flip=dataset_name in ('cifar10',),
        random_translation=True,
        gaussian_noise=dataset_name not in ('svhn', 'svhn_cropped'),
        width=2,
        num_residual_units=4,
        name='wide_resnet_cls',
        is_binary_classification=True,
        aggregation=aggregation_agr_inputs,
        activation=tf.nn.leaky_relu,
        hidden_aggregation=hidden_aggreg)
>>>>>>> 25d945ae
  else:
    raise NotImplementedError()<|MERGE_RESOLUTION|>--- conflicted
+++ resolved
@@ -29,7 +29,7 @@
   return num_hidden
 
 
-def get_model_cls(model_name, data, dataset_name, hidden=None, **unused_kwargs):
+def get_model_cls(model_name, data, dataset_name, hidden=None, **kwargs):
   """Picks the models depending on the provided configuration flags."""
   # Create model classification.
   if model_name == 'mlp':
@@ -53,21 +53,6 @@
         name='cnn_cls')
   elif model_name == 'wide_resnet':
     return WideResnet(
-<<<<<<< HEAD
-      num_classes=data.num_classes,
-      lrelu_leakiness=0.1,
-      horizontal_flip=dataset_name in ('cifar10',),
-      random_translation=True,
-      gaussian_noise=dataset_name not in ('svhn', 'svhn_cropped'),
-      width=2,
-      num_residual_units=4,
-      name='wide_resnet_cls')
-  elif model_name == 'cnn13':
-    return ImageCNN13(
-      output_dim=data.num_classes,
-      seed=kwargs['seed'],
-      name='cnn13_cls')
-=======
         num_classes=data.num_classes,
         lrelu_leakiness=0.1,
         horizontal_flip=dataset_name in ('cifar10',),
@@ -76,17 +61,22 @@
         width=2,
         num_residual_units=4,
         name='wide_resnet_cls')
->>>>>>> 25d945ae
+  elif model_name == 'cnn13':
+    return ImageCNN13(
+        output_dim=data.num_classes,
+        seed=kwargs['seed'],
+        name='cnn13_cls')
   else:
     raise NotImplementedError()
 
 
-def get_model_agr(model_name,
-                  dataset_name,
-                  hidden_aggreg=None,
-                  aggregation_agr_inputs='dist',
-                  hidden=None,
-                  **unused_kwargs):
+def get_model_agr(
+      model_name,
+      dataset_name,
+      hidden_aggreg=None,
+      aggregation_agr_inputs='dist',
+      hidden=None,
+      **kwargs):
   """Create agreement model."""
   hidden = parse_layers_string(hidden) if hidden is not None else ()
   hidden_aggreg = (
@@ -117,29 +107,6 @@
         name='cnn_agr')
   elif model_name == 'wide_resnet':
     return WideResnet(
-<<<<<<< HEAD
-      num_classes=1,
-      lrelu_leakiness=0.1,
-      horizontal_flip=dataset_name in ('cifar10',),
-      random_translation=True,
-      gaussian_noise=dataset_name not in ('svhn', 'svhn_cropped'),
-      width=2,
-      num_residual_units=4,
-      name='wide_resnet_cls',
-      is_binary_classification=True,
-      aggregation=aggregation_agr_inputs,
-      activation=tf.nn.leaky_relu,
-      hidden_aggregation=hidden_aggreg)
-  elif model_name == 'cnn13':
-    return ImageCNN13(
-      output_dim=data.num_classes,
-      seed=kwargs['seed'],
-      is_binary_classification=True,
-      aggregation=aggregation_agr_inputs,
-      activation=tf.nn.leaky_relu,
-      hidden_aggregation=hidden_aggreg,
-      name='cnn13_agr')
-=======
         num_classes=1,
         lrelu_leakiness=0.1,
         horizontal_flip=dataset_name in ('cifar10',),
@@ -152,6 +119,14 @@
         aggregation=aggregation_agr_inputs,
         activation=tf.nn.leaky_relu,
         hidden_aggregation=hidden_aggreg)
->>>>>>> 25d945ae
+  elif model_name == 'cnn13':
+    return ImageCNN13(
+        output_dim=1,
+        seed=kwargs['seed'],
+        is_binary_classification=True,
+        aggregation=aggregation_agr_inputs,
+        activation=tf.nn.leaky_relu,
+        hidden_aggregation=hidden_aggreg,
+        name='cnn13_agr')
   else:
     raise NotImplementedError()